﻿<UserControl
    x:Class="Inventory.Views.OrderItemDetails"
    xmlns="http://schemas.microsoft.com/winfx/2006/xaml/presentation"
    xmlns:x="http://schemas.microsoft.com/winfx/2006/xaml"
    xmlns:d="http://schemas.microsoft.com/expression/blend/2008"
    xmlns:mc="http://schemas.openxmlformats.org/markup-compatibility/2006"
    xmlns:controls="using:Inventory.Controls"
    xmlns:views="using:Inventory.Views"
    xmlns:viewmodels="using:Inventory.ViewModels"
    mc:Ignorable="d" d:DesignWidth="800" d:DesignHeight="600">

    <UserControl.Resources>
        <DataTemplate x:Key="DetailsTemplate" x:DataType="viewmodels:OrderItemDetailsViewModel">
<<<<<<< HEAD
            <ScrollViewer>
                <Grid ColumnSpacing="6">
                    <Grid.ColumnDefinitions>
                        <ColumnDefinition Width="*" MaxWidth="400" />
                        <ColumnDefinition Width="*" MaxWidth="400" />
                    </Grid.ColumnDefinitions>

                    <StackPanel Grid.Column="0" Spacing="6">
                        <controls:ProductSuggestBox DisplayText="{x:Bind EditableItem.Product.Name, Mode=OneWay}"
                                                ProductSelectedCommand="{x:Bind ProductSelectedCommand}" />
                        <controls:LabelTextBox Label="Quantity" Text="{x:Bind EditableItem.Quantity, Mode=TwoWay, Converter={StaticResource Int32Converter}}" ValueType="Int32" />
                        <controls:LabelTextBox Label="Discount" Text="{x:Bind EditableItem.Discount, Mode=TwoWay, Converter={StaticResource DecimalConverter}}" ValueType="Decimal" />
                        <controls:LabelComboBox Label="Tax Type" ItemsSource="{x:Bind LookupTables.TaxTypes}"
                                            SelectedValue="{x:Bind EditableItem.TaxType, Mode=TwoWay, Converter={StaticResource Int32Converter}}"
                                            SelectedValuePath="TaxTypeID" DisplayMemberPath="Name" />
                    </StackPanel>

                    <StackPanel Grid.Column="1" Spacing="6">
                        <controls:LabelTextBlock Label="Unit Price" Text="{x:Bind EditableItem.UnitPrice, Mode=OneWay, Converter={StaticResource DecimalConverter}}" />
                        <controls:LabelTextBlock Label="Subtotal" Text="{x:Bind EditableItem.Subtotal, Mode=OneWay, Converter={StaticResource DecimalConverter}}" />
                        <controls:LabelTextBlock Label="Total" Text="{x:Bind EditableItem.Total, Mode=OneWay, Converter={StaticResource DecimalConverter}}" />
                    </StackPanel>
                </Grid>
            </ScrollViewer>
=======
            <controls:FluidGrid Margin="0,6" Columns="2" ColumnSpacing="12" RowSpacing="12">
                <controls:ProductSuggestBox DisplayText="{x:Bind EditableItem.Product.Name, Mode=OneWay}" ProductSelectedCommand="{x:Bind ProductSelectedCommand}" />
                <Rectangle />
                <controls:LabelTextBox Label="Quantity" Text="{x:Bind EditableItem.Quantity, Mode=TwoWay, Converter={StaticResource Int32Converter}}" ValueType="Int32" />
                <controls:LabelTextBlock Label="Unit Price" Text="{x:Bind EditableItem.UnitPrice, Mode=OneWay, Converter={StaticResource DecimalConverter}}" />

                <controls:LabelTextBox Label="Discount" Text="{x:Bind EditableItem.Discount, Mode=TwoWay, Converter={StaticResource DecimalConverter}}" ValueType="Decimal" />
                <controls:LabelTextBlock Label="Subtotal" Text="{x:Bind EditableItem.Subtotal, Mode=OneWay, Converter={StaticResource DecimalConverter}}" />

                <controls:LabelComboBox Label="Tax Type" ItemsSource="{x:Bind LookupTables.TaxTypes}"
                                                SelectedValue="{x:Bind EditableItem.TaxType, Mode=TwoWay, Converter={StaticResource Int32Converter}}"
                                                SelectedValuePath="TaxTypeID" DisplayMemberPath="Name" />
                <controls:LabelTextBlock Label="Total" Text="{x:Bind EditableItem.Total, Mode=OneWay, Converter={StaticResource DecimalConverter}}" />
            </controls:FluidGrid>
>>>>>>> 4494df3d
        </DataTemplate>
    </UserControl.Resources>

    <Grid ColumnSpacing="6">
        <Grid.ColumnDefinitions>
            <ColumnDefinition Width="320"/>
            <ColumnDefinition Width="*"/>
        </Grid.ColumnDefinitions>

        <Grid Margin="6" Background="WhiteSmoke">
            <views:OrderItemCard Margin="6" Item="{x:Bind ViewModel.Item, Mode=OneWay}" />
        </Grid>

        <controls:Details x:Name="details" Grid.Column="1" Margin="6"
                          DetailsContent="{x:Bind ViewModel}"
                          DetailsTemplate="{StaticResource DetailsTemplate}"
                          CanGoBack="{x:Bind ViewModel.CanGoBack}"
                          IsEditMode="{x:Bind ViewModel.IsEditMode, Mode=OneWay}"
                          BackCommand="{x:Bind ViewModel.BackCommand}"
                          EditCommand="{x:Bind ViewModel.EditCommand}"
                          DeleteCommand="{x:Bind ViewModel.DeleteCommand}"
                          SaveCommand="{x:Bind ViewModel.SaveCommand}"
                          CancelCommand="{x:Bind ViewModel.CancelCommand}" />
    </Grid>
</UserControl><|MERGE_RESOLUTION|>--- conflicted
+++ resolved
@@ -11,32 +11,6 @@
 
     <UserControl.Resources>
         <DataTemplate x:Key="DetailsTemplate" x:DataType="viewmodels:OrderItemDetailsViewModel">
-<<<<<<< HEAD
-            <ScrollViewer>
-                <Grid ColumnSpacing="6">
-                    <Grid.ColumnDefinitions>
-                        <ColumnDefinition Width="*" MaxWidth="400" />
-                        <ColumnDefinition Width="*" MaxWidth="400" />
-                    </Grid.ColumnDefinitions>
-
-                    <StackPanel Grid.Column="0" Spacing="6">
-                        <controls:ProductSuggestBox DisplayText="{x:Bind EditableItem.Product.Name, Mode=OneWay}"
-                                                ProductSelectedCommand="{x:Bind ProductSelectedCommand}" />
-                        <controls:LabelTextBox Label="Quantity" Text="{x:Bind EditableItem.Quantity, Mode=TwoWay, Converter={StaticResource Int32Converter}}" ValueType="Int32" />
-                        <controls:LabelTextBox Label="Discount" Text="{x:Bind EditableItem.Discount, Mode=TwoWay, Converter={StaticResource DecimalConverter}}" ValueType="Decimal" />
-                        <controls:LabelComboBox Label="Tax Type" ItemsSource="{x:Bind LookupTables.TaxTypes}"
-                                            SelectedValue="{x:Bind EditableItem.TaxType, Mode=TwoWay, Converter={StaticResource Int32Converter}}"
-                                            SelectedValuePath="TaxTypeID" DisplayMemberPath="Name" />
-                    </StackPanel>
-
-                    <StackPanel Grid.Column="1" Spacing="6">
-                        <controls:LabelTextBlock Label="Unit Price" Text="{x:Bind EditableItem.UnitPrice, Mode=OneWay, Converter={StaticResource DecimalConverter}}" />
-                        <controls:LabelTextBlock Label="Subtotal" Text="{x:Bind EditableItem.Subtotal, Mode=OneWay, Converter={StaticResource DecimalConverter}}" />
-                        <controls:LabelTextBlock Label="Total" Text="{x:Bind EditableItem.Total, Mode=OneWay, Converter={StaticResource DecimalConverter}}" />
-                    </StackPanel>
-                </Grid>
-            </ScrollViewer>
-=======
             <controls:FluidGrid Margin="0,6" Columns="2" ColumnSpacing="12" RowSpacing="12">
                 <controls:ProductSuggestBox DisplayText="{x:Bind EditableItem.Product.Name, Mode=OneWay}" ProductSelectedCommand="{x:Bind ProductSelectedCommand}" />
                 <Rectangle />
@@ -51,7 +25,6 @@
                                                 SelectedValuePath="TaxTypeID" DisplayMemberPath="Name" />
                 <controls:LabelTextBlock Label="Total" Text="{x:Bind EditableItem.Total, Mode=OneWay, Converter={StaticResource DecimalConverter}}" />
             </controls:FluidGrid>
->>>>>>> 4494df3d
         </DataTemplate>
     </UserControl.Resources>
 
